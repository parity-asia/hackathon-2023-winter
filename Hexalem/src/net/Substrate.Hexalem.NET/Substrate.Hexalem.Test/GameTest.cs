﻿using Substrate.Hexalem.Bot;

namespace Substrate.Hexalem.Test
{
    public class GameTest
    {
        private readonly int _player1_Index = 0;
        private readonly int _player2_Index = 1;

        private Game _game;

        [SetUp]
        public void Setup()
        {
<<<<<<< HEAD
=======
            _hexGridMedium_Player1 = new HexaBoard(new byte[(int)GridSize.Medium]);
            _hexPlayer_Player1 = new HexaPlayer(new byte[32]);

            _hexGridMedium_Player2 = new HexaBoard(new byte[(int)GridSize.Medium]);
            _hexPlayer_Player2 = new HexaPlayer(new byte[32]);

            _selectionGenerator = new byte[GameConfig.NB_MAX_UNBOUNDED_TILES];

            _defaultBlockStart = 1;
>>>>>>> b3918e10
        }

        [Test]
        public async Task RenewSelection_ShouldHaveRandomGenerationAsync()
        {
            _game = Game.Training(new HexaPlayer(new byte[32]));
            _ = await _game.CreateGameAsync(GridSize.Medium,CancellationToken.None);
            
            List<List<HexaTile>> hexaTiles = new List<List<HexaTile>>
            {
                _game.HexaGame.RenewSelection(10, 10),
                _game.HexaGame.RenewSelection(10, 10),
                _game.HexaGame.RenewSelection(10, 10),
                _game.HexaGame.RenewSelection(10, 10),
                _game.HexaGame.RenewSelection(10, 10)
            };

            Assert.IsFalse(hexaTiles.All(x => x.SequenceEqual(hexaTiles.First())));
        }

        [Test]
        public async Task StandardGameStart_Training_ShouldSucceedAsync()
        {
            _game = Game.Training(new HexaPlayer(new byte[32]));
            _ = await _game.CreateGameAsync(GridSize.Medium, CancellationToken.None);

            // Player select the second tile
            var indexSelection = 1;
            Assert.That(_game.HexaGame.PlayerTurn, Is.EqualTo(_player1_Index));

            await _game.ChooseAndPlaceAsync(_game.HexaGame.PlayerTurn, indexSelection, (-1, 1), CancellationToken.None);

            await _game.FinishTurnAsync(_game.HexaGame.PlayerTurn, CancellationToken.None);

            // Allways player 1 index
            Assert.That(_game.HexaGame.PlayerTurn, Is.EqualTo(_player1_Index));

            await _game.ChooseAndPlaceAsync(_game.HexaGame.PlayerTurn, 0, (0, 1), CancellationToken.None);

            // Selection is 4
            Assert.That(_game.HexaGame.SelectBase, Is.EqualTo(4));

            await _game.FinishTurnAsync(_game.HexaGame.PlayerTurn, CancellationToken.None);
        }

        [Test]
        public async Task StandardGameStart_2v2_ShouldSucceedAsync()
        {
            var hexaPlayers = new List<HexaPlayer>() { new HexaPlayer(new byte[32]), new HexaPlayer(new byte[32]) };
            _game = Game.VsBot(hexaPlayers);

            await _game.CreateGameAsync(GridSize.Medium, CancellationToken.None);

            // Player select the second tile
            var indexSelection = 1;
            var selectedTileOffer = GameConfig.TILE_COSTS[_game.HexaGame.UnboundTileOffers[indexSelection]];
            // Player coordinate move
            var coordinate = (1, 0);

            // Players should have 1 mana when start
            Assert.That(_game.HexaGame.HexaTuples[_player1_Index].player[RessourceType.Mana], Is.EqualTo(1));
            Assert.That(_game.HexaGame.HexaTuples[_player2_Index].player[RessourceType.Mana], Is.EqualTo(1));

            Assert.That(_game.HexaGame.PlayerTurn, Is.EqualTo(_player1_Index));

            // Unbounded tiles should have normal rarity
            Assert.That(_game.HexaGame.UnboundTileOffers.All(x => GameConfig.TILE_COSTS[x].TileToBuy.TileLevel == 0), Is.True);

            await _game.ChooseAndPlaceAsync(_game.HexaGame.PlayerTurn, indexSelection, coordinate, CancellationToken.None);

            // Player 1 should have now 0 mana
            Assert.That(_game.HexaGame.CurrentPlayer[RessourceType.Mana], Is.EqualTo(0));

            // Now we should have selectedTile put in the correct coord
            Assert.That(_game.HexaGame.CurrentPlayerBoard[coordinate.Item1, coordinate.Item2], Is.EqualTo((byte)selectedTileOffer.TileToBuy));

            Assert.That(_game.HexaGame.SelectBase, Is.EqualTo(2));

            await _game.FinishTurnAsync(_game.HexaGame.PlayerTurn, CancellationToken.None);

            // Reward should have given 1 food (because of grass tile) and also 1 mana because of home starting tile
            Assert.That(_game.HexaGame.CurrentPlayer[RessourceType.Mana], Is.EqualTo(1));

            // Need to find a solution for other ressources

            // Now it is Player 2 turn
            Assert.That(_game.HexaGame.PlayerTurn, Is.EqualTo(_player2_Index));

            selectedTileOffer = GameConfig.TILE_COSTS[_game.HexaGame.UnboundTileOffers[0]];
            await _game.ChooseAndPlaceAsync(_game.HexaGame.PlayerTurn, 0, coordinate, CancellationToken.None);

            // Now we should have selectedTile put in the correct coord
            Assert.That(_game.HexaGame.CurrentPlayerBoard[coordinate.Item1, coordinate.Item2], Is.EqualTo((byte)selectedTileOffer.TileToBuy));

            // Selection is 4
            Assert.That(_game.HexaGame.SelectBase, Is.EqualTo(4));

            await _game.FinishTurnAsync(_game.HexaGame.PlayerTurn, CancellationToken.None);
        }

        [Test]
        public async Task StartInitialize_ShouldHaveValidSetupAsync()
        {
            var hexaPlayers = new List<HexaPlayer>() { new HexaPlayer(new byte[32]), new HexaPlayer(new byte[32]) };
            _game = Game.VsBot(hexaPlayers);

            await _game.CreateGameAsync(GridSize.Medium, CancellationToken.None);

            Assert.That(_game.HexaGame.HexBoardState, Is.EqualTo(HexBoardState.Running), "Initial state should be 'Running'.");

            Assert.That(_game.HexaGame, Is.Not.Null);
            Assert.That(_game.HexaGame.HexBoardState, Is.EqualTo(HexBoardState.Running), "Initial state should be 'Running'.");
            Assert.That(_game.HexaGame.HexBoardRound, Is.EqualTo(0), "Initial round should be 0.");
            Assert.That(_game.HexaGame.PlayersCount, Is.EqualTo(2), "Initial player count should be 2.");
            Assert.That(_game.HexaGame.PlayerTurn, Is.EqualTo(0), "Initial player turn should be 0.");

            Assert.That(_game.HexaGame.HexaTuples.Count, Is.EqualTo(2));

            Assert.That(_game.HexaGame.HexaTuples[0].player[RessourceType.Mana], Is.EqualTo(GameConfig.DEFAULT_MANA));
            Assert.That(_game.HexaGame.HexaTuples[0].player[RessourceType.Humans], Is.EqualTo(GameConfig.DEFAULT_HUMANS));
            Assert.That(_game.HexaGame.HexaTuples[0].player[RessourceType.Water], Is.EqualTo(GameConfig.DEFAULT_WATER));
            Assert.That(_game.HexaGame.HexaTuples[0].player[RessourceType.Food], Is.EqualTo(GameConfig.DEFAULT_FOOD));
            Assert.That(_game.HexaGame.HexaTuples[0].player[RessourceType.Wood], Is.EqualTo(GameConfig.DEFAULT_WOOD));
            Assert.That(_game.HexaGame.HexaTuples[0].player[RessourceType.Stone], Is.EqualTo(GameConfig.DEFAULT_STONE));
            Assert.That(_game.HexaGame.HexaTuples[0].player[RessourceType.Gold], Is.EqualTo(GameConfig.DEFAULT_GOLD));
        }

        [Test]
        public async Task GameWrongPlayerTryToPlay_ShouldNotSuceedAsync()
        {
            _game = Game.Training(new HexaPlayer(new byte[32]));
            await _game.CreateGameAsync(GridSize.Medium, CancellationToken.None);

            // Player index = 1 => Player 2
            Assert.That(_game.HexaGame.ChooseAndPlace(1, 1, (-2, -2)), Is.False);
        }

        [Test]
        public async Task Game_WhenPlayOnInvalidCoordinate_ShouldNotSucceedAsync()
        {
            var hexaPlayer = new HexaPlayer(new byte[32]);
            _game = Game.Training(hexaPlayer);
            await _game.CreateGameAsync(GridSize.Medium, CancellationToken.None);

            // make sure to set ressources
            hexaPlayer[RessourceType.Mana] = 1;
            hexaPlayer[RessourceType.Gold] = 1;

            Assert.That((await _game.ChooseAndPlaceAsync(_game.HexaGame.PlayerTurn, 1, (-3, -3), CancellationToken.None)).IsSuccess, Is.False);

            Assert.That(hexaPlayer[RessourceType.Mana], Is.EqualTo(1));
            Assert.That(hexaPlayer[RessourceType.Gold], Is.EqualTo(1));
        }

        [Test]
        public async Task Game_WhenPlayOnNotAdjectingCoordinate_ShouldNotSucceedAsync()
        {
            _game = Game.Training(new HexaPlayer(new byte[32]));
            await _game.CreateGameAsync(GridSize.Medium, CancellationToken.None);

            Assert.That((await _game.ChooseAndPlaceAsync(_game.HexaGame.PlayerTurn, 1, (-2, -2), CancellationToken.None)).IsSuccess, Is.False);
        }

        [Test]
        public async Task Game_WhenPlayOnAdjectingCoordinate_ShouldSucceedAsync()
        {
            _game = Game.Training(new HexaPlayer(new byte[32]));
            await _game.CreateGameAsync(GridSize.Medium, CancellationToken.None);

            Assert.That(_game.HexaGame.HexaTuples[0].board.CanPlace((1, 0)), Is.True);

            Assert.That((await _game.ChooseAndPlaceAsync(_game.HexaGame.PlayerTurn, 1, (1, 0), CancellationToken.None)).IsSuccess, Is.True);
        }

        [Test]
        public async Task Game_WhenPlayOnAlreadyFilledTile_ShouldNotSucceedAsync()
        {
            _game = Game.Training(new HexaPlayer(new byte[32]));
            await _game.CreateGameAsync(GridSize.Medium, CancellationToken.None);

            Assert.That(_game.HexaGame.PlayerTurn, Is.EqualTo(_player1_Index));

            Assert.That((await _game.ChooseAndPlaceAsync(_game.HexaGame.PlayerTurn, 1, (0, -1), CancellationToken.None)).IsSuccess, Is.True);

            await _game.FinishTurnAsync(_game.HexaGame.PlayerTurn, CancellationToken.None);

            // It is just a one player game, so it is always Player 1 turn
            Assert.That(_game.HexaGame.PlayerTurn, Is.EqualTo(_player1_Index));

            var res = await _game.ChooseAndPlaceAsync(_game.HexaGame.PlayerTurn, 0, (0, -1), CancellationToken.None);
            Assert.That(res.IsSuccess, Is.False);
        }

        [Test]
        public async Task Game_WhenPlayedATile_ShouldSucceedButNoMoreManaAsync()
        {
            var player = new HexaPlayer(new byte[32]);
            _game = Game.Training(player);
            await _game.CreateGameAsync(GridSize.Medium, CancellationToken.None);

            Assert.That(_game.HexaGame.PlayerTurn, Is.EqualTo(_player1_Index));

            // make sure to set ressources
            player[RessourceType.Mana] = 1;
            player[RessourceType.Gold] = 1;

            Assert.That((await _game.ChooseAndPlaceAsync(_game.HexaGame.PlayerTurn, 1, (0, -1), CancellationToken.None)).IsSuccess, Is.True);

            Assert.That(player[RessourceType.Mana], Is.EqualTo(0));
            Assert.That(player[RessourceType.Gold], Is.EqualTo(1));

            Assert.That(_game.HexaGame.PlayerTurn, Is.EqualTo(_player1_Index));

            // Can't play anymore because no more mana
            Assert.That((await _game.ChooseAndPlaceAsync(_game.HexaGame.PlayerTurn, 0, (1, 0), CancellationToken.None)).IsSuccess, Is.False);

            // Make sure no tile got placed
            Assert.That(_game.HexaGame.CurrentPlayerBoard[1, 0], Is.EqualTo(0x00));

            await _game.FinishTurnAsync(_game.HexaGame.PlayerTurn, CancellationToken.None);

            Assert.That(player[RessourceType.Mana], Is.EqualTo(1));
        }

        [Test]
        public async Task Game_EveryRound_ShouldHaveFreeManaAsync()
        {
            _game = Game.Training(new HexaPlayer(new byte[32]));
            await _game.CreateGameAsync(GridSize.Medium, CancellationToken.None);

            Assert.That(_game.HexaGame.HexaTuples.First().player[RessourceType.Mana], Is.EqualTo(1));
            Assert.That(_game.HexaGame.HexBoardRound, Is.EqualTo(0));

            // When a solo player finish a turn, it also finish a round
            await _game.FinishTurnAsync(_game.HexaGame.PlayerTurn, CancellationToken.None);

            Assert.That(_game.HexaGame.HexBoardRound, Is.EqualTo(1));
            Assert.That(_game.HexaGame.HexaTuples.First().player[RessourceType.Mana], Is.EqualTo(2));

            await _game.FinishTurnAsync(_game.HexaGame.PlayerTurn, CancellationToken.None);

            Assert.That(_game.HexaGame.HexBoardRound, Is.EqualTo(2));
            Assert.That(_game.HexaGame.HexaTuples.First().player[RessourceType.Mana], Is.EqualTo(3));
        }

        [Test]
        public async Task Game_With3Players_ShouldHaveValidTurnsAndRoundsAsync()
        {
            var hexaPlayers = new List<HexaPlayer>() {
                new HexaPlayer(new byte[32]),
                new HexaPlayer(new byte[32]),
                new HexaPlayer(new byte[32])
            };

            _game = Game.VsBot(hexaPlayers);
            await _game.CreateGameAsync(GridSize.Medium, CancellationToken.None);

            Assert.That(_game.HexaGame.PlayerTurn, Is.EqualTo(0));
            Assert.That(_game.HexaGame.HexBoardRound, Is.EqualTo(0));

            await _game.FinishTurnAsync(_game.HexaGame.PlayerTurn, CancellationToken.None);

            Assert.That(_game.HexaGame.PlayerTurn, Is.EqualTo(1));
            Assert.That(_game.HexaGame.HexBoardRound, Is.EqualTo(0));

            await _game.FinishTurnAsync(_game.HexaGame.PlayerTurn, CancellationToken.None);

            Assert.That(_game.HexaGame.PlayerTurn, Is.EqualTo(2));
            Assert.That(_game.HexaGame.HexBoardRound, Is.EqualTo(0));

            await _game.FinishTurnAsync(_game.HexaGame.PlayerTurn, CancellationToken.None);

            Assert.That(_game.HexaGame.PlayerTurn, Is.EqualTo(0));
            Assert.That(_game.HexaGame.HexBoardRound, Is.EqualTo(1));
        }

        [Test]
        public async Task UpgradeTile_WithEnoughtRessources_ShouldSucceedAsync()
        {
            var playerRessources = new byte[8] { 25, 25, 25, 25, 25, 25, 35, 0 };
            (int q, int r) coords = (0, 0); // Only Home can be upgraded at the moment

            _game = Game.Training(new HexaPlayer(new byte[32]));
            await _game.CreateGameAsync(GridSize.Medium, CancellationToken.None);

            // Set ressources
            _game.HexaGame.HexaTuples.First().player.Value = playerRessources;

            await _game.ChooseAndPlaceAsync(_game.HexaGame.PlayerTurn, 0, (coords.q, coords.r), CancellationToken.None);

            await _game.FinishTurnAsync(_game.HexaGame.PlayerTurn, CancellationToken.None);

            var standardTile = (HexaTile)_game.HexaGame!.HexaTuples.First().board[coords.q, coords.r];
            Assert.That(standardTile.TileLevel, Is.EqualTo(0));

            // Now let's upgrade the tile
            await _game.UpgradeAsync(_game.HexaGame.PlayerTurn, (coords.q, coords.r), CancellationToken.None);

            var rareTile = (HexaTile)_game.HexaGame!.HexaTuples.First().board[coords.q, coords.r];
            Assert.That(rareTile.TileLevel, Is.EqualTo(1));

            await _game.UpgradeAsync(_game.HexaGame.PlayerTurn, (coords.q, coords.r), CancellationToken.None);
            var epicTile = (HexaTile)_game.HexaGame!.HexaTuples.First().board[coords.q, coords.r];
            Assert.That(epicTile.TileLevel, Is.EqualTo(2));

            //hexaGame = Game.Upgrade(_defaultBlockStart + 4, hexaGame, hexaGame.PlayerTurn, (coords.q, coords.r));
            //var legendaryTile = (HexaTile)hexaGame!.HexaTuples.First().board[coords.q, coords.r];
            //Assert.That(legendaryTile.TileRarity, Is.EqualTo(TileRarity.Legendary));
        }

        [Test]
        public async Task UpgradeTile_WithNotEnoughRessources_ShouldFailAsync()
        {
            _game = Game.Training(new HexaPlayer(new byte[32]));
            await _game.CreateGameAsync(GridSize.Medium, CancellationToken.None);

            await _game.ChooseAndPlaceAsync(_game.HexaGame.PlayerTurn, 0, (-2, -2), CancellationToken.None);
            await _game.FinishTurnAsync(_game.HexaGame.PlayerTurn, CancellationToken.None);

            var res = await _game.UpgradeAsync(_game.HexaGame.PlayerTurn, (-2, -2), CancellationToken.None);
            Assert.That(res.IsSuccess, Is.False);
        }

        [Test]
        public async Task UpgradeTile_WithEmptyTile_ShouldFailAsync()
        {
            _game = Game.Training(new HexaPlayer(new byte[32]));
            await _game.CreateGameAsync(GridSize.Medium, CancellationToken.None);

            var res = await _game.UpgradeAsync(_game.HexaGame.PlayerTurn, (-2, -2), CancellationToken.None);
            Assert.That(res.IsSuccess, Is.False);
        }

        [Test]
        public async Task RewardsMana_ShouldBeValidAsync()
        {
            _game = Game.Training(new HexaPlayer(new byte[32]));
            await _game.CreateGameAsync(GridSize.Medium, CancellationToken.None);

            var tuple = _game.HexaGame.HexaTuples[_game.HexaGame.PlayerTurn];

            // One mana from home and not enough human to have more
            Assert.That(HexaGame.Evaluate(RessourceType.Mana, tuple.player, tuple.board.Stats()), Is.EqualTo(1));

            // Now add 2 more humans
            tuple.player[RessourceType.Humans] = 3;

            // One mana from home and one mana from 3 humans
            Assert.That(HexaGame.Evaluate(RessourceType.Mana, tuple.player, tuple.board.Stats()), Is.EqualTo(2));

            // Add rarity to home tile should not increase mana rewards
            var homeTile = (HexaTile)tuple.board[12];

            // Ensure we are on home tile
            Assert.That(homeTile.TileType, Is.EqualTo(TileType.Home));
            homeTile.TileLevel = 2;

            // Same rewards as before
            Assert.That(HexaGame.Evaluate(RessourceType.Mana, tuple.player, tuple.board.Stats()), Is.EqualTo(2));
        }

        [Test]
        public async Task RewardsHuman_ShouldBeValidAsync()
        {
            _game = Game.Training(new HexaPlayer(new byte[32]));
            await _game.CreateGameAsync(GridSize.Medium, CancellationToken.None);

            var tuple = _game.HexaGame.HexaTuples[_game.HexaGame.PlayerTurn];

            // One human for home when not upgrade
            Assert.That(HexaGame.Evaluate(RessourceType.Humans, tuple.player, tuple.board.Stats()), Is.EqualTo(1));

            // Add rarity to home tile to increase human rewards
            var homeTile = (HexaTile)tuple.board[12];
            Assert.That(homeTile.TileType, Is.EqualTo(TileType.Home));

            homeTile.TileLevel = 2;
            tuple.board[12] = homeTile;

            // Add ressources humans need
            tuple.player[RessourceType.Water] = 10;
            tuple.player[RessourceType.Food] = 10;

            Assert.That(HexaGame.Evaluate(RessourceType.Humans, tuple.player, tuple.board.Stats()), Is.EqualTo(5));

            // But if I have not enough water for human
            tuple.player[RessourceType.Water] = 4;

            Assert.That(HexaGame.Evaluate(RessourceType.Humans, tuple.player, tuple.board.Stats()), Is.EqualTo(2));
        }

        [Test]
        public async Task RewardsWater_ShouldBeValidAsync()
        {
            _game = Game.Training(new HexaPlayer(new byte[32]));
            await _game.CreateGameAsync(GridSize.Medium, CancellationToken.None);

            var tuple = _game.HexaGame.HexaTuples[_game.HexaGame.PlayerTurn];
            tuple.board[4] = new HexaTile(TileType.Water, 0, TilePattern.Normal);
            tuple.board[5] = new HexaTile(TileType.Water, 0, TilePattern.Normal);

            // Water reward is equal to nb water tiles on the field
            Assert.That(HexaGame.Evaluate(RessourceType.Water, tuple.player, tuple.board.Stats()), Is.EqualTo(2));
        }

        [Test]
        public async Task RewardsFood_ShouldBeValidAsync()
        {
            _game = Game.Training(new HexaPlayer(new byte[32]));
            await _game.CreateGameAsync(GridSize.Medium, CancellationToken.None);

            var tuple = _game.HexaGame.HexaTuples[_game.HexaGame.PlayerTurn];
            tuple.board[4] = new HexaTile(TileType.Grass, 0, TilePattern.Normal);
            tuple.board[5] = new HexaTile(TileType.Grass, 0, TilePattern.Normal);

            // 2 grass field give 2 food
            Assert.That(HexaGame.Evaluate(RessourceType.Food, tuple.player, tuple.board.Stats()), Is.EqualTo(2));

            // 1 forest field give 0 food
            tuple.board[6] = new HexaTile(TileType.Tree, 0, TilePattern.Normal);
            Assert.That(HexaGame.Evaluate(RessourceType.Food, tuple.player, tuple.board.Stats()), Is.EqualTo(2));

            // 2 forest field give 0 food
            tuple.board[7] = new HexaTile(TileType.Tree, 0, TilePattern.Normal);
            Assert.That(HexaGame.Evaluate(RessourceType.Food, tuple.player, tuple.board.Stats()), Is.EqualTo(3));
        }

        [Test]
        public async Task RewardsWood_ShouldBeValidAsync()
        {
            _game = Game.Training(new HexaPlayer(new byte[32]));
            await _game.CreateGameAsync(GridSize.Medium, CancellationToken.None);

            var tuple = _game.HexaGame.HexaTuples[_game.HexaGame.PlayerTurn];

            tuple.player[RessourceType.Humans] = 1;

            // 0 forest and 1 human => no reward
            Assert.That(HexaGame.Evaluate(RessourceType.Wood, tuple.player, tuple.board.Stats()), Is.EqualTo(0));

            tuple.board[4] = new HexaTile(TileType.Tree, 0, TilePattern.Normal);

            // 1 forest and 1 human => no reward
            Assert.That(HexaGame.Evaluate(RessourceType.Wood, tuple.player, tuple.board.Stats()), Is.EqualTo(0));

            tuple.player[RessourceType.Humans] = 2;

            // 1 forest and 2 humans => 1 reward
            Assert.That(HexaGame.Evaluate(RessourceType.Wood, tuple.player, tuple.board.Stats()), Is.EqualTo(1));

            tuple.player[RessourceType.Humans] = 4;

            // 4 forest and 4 humans => 2 reward
            Assert.That(HexaGame.Evaluate(RessourceType.Wood, tuple.player, tuple.board.Stats()), Is.EqualTo(2));

            tuple.player[RessourceType.Humans] = 8;

            // 1 forest and 6 humans => 1 reward
            Assert.That(HexaGame.Evaluate(RessourceType.Wood, tuple.player, tuple.board.Stats()), Is.EqualTo(3));
        }

        [Test]
        public async Task RewardsStone_ShouldBeValidAsync()
        {
            _game = Game.Training(new HexaPlayer(new byte[32]));
            await _game.CreateGameAsync(GridSize.Medium, CancellationToken.None);

            var tuple = _game.HexaGame.HexaTuples[_game.HexaGame.PlayerTurn];

            tuple.player[RessourceType.Humans] = 1;

            // 0 moutain and 1 human => no reward
            Assert.That(HexaGame.Evaluate(RessourceType.Stone, tuple.player, tuple.board.Stats()), Is.EqualTo(0));

            tuple.board[4] = new HexaTile(TileType.Mountain, 0, TilePattern.Normal);

            // 1 moutain and 3 humans => no reward
            Assert.That(HexaGame.Evaluate(RessourceType.Stone, tuple.player, tuple.board.Stats()), Is.EqualTo(0));

            tuple.player[RessourceType.Humans] = 4;

            // 1 moutain and 4 humans => 1 reward
            Assert.That(HexaGame.Evaluate(RessourceType.Stone, tuple.player, tuple.board.Stats()), Is.EqualTo(1));

            tuple.player[RessourceType.Humans] = 4;
            tuple.board[5] = new HexaTile(TileType.Mountain, 0, TilePattern.Normal);
            tuple.board[6] = new HexaTile(TileType.Mountain, 0, TilePattern.Normal);
            tuple.board[7] = new HexaTile(TileType.Mountain, 0, TilePattern.Normal);

            // 4 moutains and 4 humans => 1 reward
            Assert.That(HexaGame.Evaluate(RessourceType.Stone, tuple.player, tuple.board.Stats()), Is.EqualTo(1));

            tuple.player[RessourceType.Humans] = 8;

            // 4 moutain and 8 humans => 2 rewards
            Assert.That(HexaGame.Evaluate(RessourceType.Stone, tuple.player, tuple.board.Stats()), Is.EqualTo(2));
        }

        [Test]
        public async Task RewardsGold_ShouldBeValidAsync()
        {
            _game = Game.Training(new HexaPlayer(new byte[32]));
            await _game.CreateGameAsync(GridSize.Medium, CancellationToken.None);

            var tuple = _game.HexaGame.HexaTuples[index: _game.HexaGame.PlayerTurn];

            tuple.player[RessourceType.Humans] = 1;

            // 0 cave and 1 human => no reward
            Assert.That(HexaGame.Evaluate(RessourceType.Gold, tuple.player, tuple.board.Stats()), Is.EqualTo(0));

            tuple.board[4] = new HexaTile(TileType.Cave, 0, TilePattern.Normal);
            // 1 cave and 1 human => no reward
            Assert.That(HexaGame.Evaluate(RessourceType.Gold, tuple.player, tuple.board.Stats()), Is.EqualTo(0));

            tuple.player[RessourceType.Humans] = 3;
            // 1 cave and 3 humans => 1 reward
            Assert.That(HexaGame.Evaluate(RessourceType.Gold, tuple.player, tuple.board.Stats()), Is.EqualTo(1));

            tuple.player[RessourceType.Humans] = 4;
            tuple.board[5] = new HexaTile(TileType.Cave, 0, TilePattern.Normal);
            tuple.board[6] = new HexaTile(TileType.Cave, 0, TilePattern.Normal);
            // 3 cave and 4 humans => 1 reward
            Assert.That(HexaGame.Evaluate(RessourceType.Gold, tuple.player, tuple.board.Stats()), Is.EqualTo(1));

            tuple.player[RessourceType.Humans] = 10;
            tuple.board[7] = new HexaTile(TileType.Cave, 0, TilePattern.Normal);
            // 4 and 10 humans => 3 rewards
            Assert.That(HexaGame.Evaluate(RessourceType.Gold, tuple.player, tuple.board.Stats()), Is.EqualTo(3));
        }
    }
}<|MERGE_RESOLUTION|>--- conflicted
+++ resolved
@@ -12,18 +12,6 @@
         [SetUp]
         public void Setup()
         {
-<<<<<<< HEAD
-=======
-            _hexGridMedium_Player1 = new HexaBoard(new byte[(int)GridSize.Medium]);
-            _hexPlayer_Player1 = new HexaPlayer(new byte[32]);
-
-            _hexGridMedium_Player2 = new HexaBoard(new byte[(int)GridSize.Medium]);
-            _hexPlayer_Player2 = new HexaPlayer(new byte[32]);
-
-            _selectionGenerator = new byte[GameConfig.NB_MAX_UNBOUNDED_TILES];
-
-            _defaultBlockStart = 1;
->>>>>>> b3918e10
         }
 
         [Test]
