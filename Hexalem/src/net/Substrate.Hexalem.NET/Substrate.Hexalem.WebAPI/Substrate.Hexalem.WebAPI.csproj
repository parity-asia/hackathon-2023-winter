<Project Sdk="Microsoft.NET.Sdk.Web">

  <PropertyGroup>
    <TargetFramework>net6.0</TargetFramework>
    <Nullable>enable</Nullable>
    <ImplicitUsings>enable</ImplicitUsings>
  </PropertyGroup>

  <ItemGroup>
	  <PackageReference Include="Microsoft.EntityFrameworkCore" Version="7.0.3" />
	  <PackageReference Include="Microsoft.EntityFrameworkCore.InMemory" Version="7.0.3" />
	  <PackageReference Include="Serilog" Version="3.1.1" />
	  <PackageReference Include="Swashbuckle.AspNetCore" Version="6.5.0" />
  </ItemGroup>

  <ItemGroup>
<<<<<<< HEAD
    <ProjectReference Include="..\Substrate.Hexalem.Bot\Substrate.Hexalem.Game.csproj" />
    <ProjectReference Include="..\Substrate.Hexalem.NET\Substrate.Hexalem.NET.csproj" />
=======
    <ProjectReference Include="..\Substrate.Hexalem.NET\Substrate.Hexalem.Engine.csproj" />
>>>>>>> 16b3a02c
  </ItemGroup>

</Project><|MERGE_RESOLUTION|>--- conflicted
+++ resolved
@@ -14,12 +14,8 @@
   </ItemGroup>
 
   <ItemGroup>
-<<<<<<< HEAD
     <ProjectReference Include="..\Substrate.Hexalem.Bot\Substrate.Hexalem.Game.csproj" />
-    <ProjectReference Include="..\Substrate.Hexalem.NET\Substrate.Hexalem.NET.csproj" />
-=======
     <ProjectReference Include="..\Substrate.Hexalem.NET\Substrate.Hexalem.Engine.csproj" />
->>>>>>> 16b3a02c
   </ItemGroup>
 
 </Project>