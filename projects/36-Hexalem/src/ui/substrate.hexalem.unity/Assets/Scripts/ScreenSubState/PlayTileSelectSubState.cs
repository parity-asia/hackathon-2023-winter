﻿using Assets.Scripts.ScreenStates;
using Substrate.Hexalem.Engine;
using System.Collections.Generic;
using System.Linq;
using System.Threading;
using UnityEngine;
using UnityEngine.UIElements;

namespace Assets.Scripts
{
    internal class PlayTileSelectSubState : ScreenBaseState
    {
        public PlayScreenState PlayScreenState => ParentState as PlayScreenState;

        private Material _emptyMat;
        private Material _selectedMat;

        private VisualElement _velTileCardBox;
<<<<<<< HEAD
        private Label _lblTileDescription;
=======
        private VisualElement _imgManaEnough;
        private VisualElement _imgManaNotEnough;
>>>>>>> f33af8a2

        private Button _btnActionTitle;
        private Button _btnActionCancel;

        public PlayTileSelectSubState(FlowController flowController, ScreenBaseState parent)
            : base(flowController, parent)
        {
            _emptyMat = Resources.Load<Material>("Materials/empty");
            _selectedMat = Resources.Load<Material>("Materials/emptySelected");
        }

        public override void EnterState()
        {
            Debug.Log($"[{this.GetType().Name}][SUB] EnterState");

            var BootomPadding = FlowController.VelContainer.Q<VisualElement>("BottomPadding");
            BootomPadding.Clear();

            TemplateContainer elementInstance = ElementInstance("UI/Elements/BottomTileSelectElement");

            _velTileCardBox = elementInstance.Q<VisualElement>("VelTileCardBox");
            _lblTileDescription = elementInstance.Q<Label>("LblTileDescription");

            _btnActionTitle = elementInstance.Q<Button>("BtnActionTitle");
            _btnActionTitle.SetEnabled(false);
            _btnActionTitle.RegisterCallback<ClickEvent>(OnActionClicked);

            _btnActionCancel = elementInstance.Q<Button>("BtnActionCancel");
            _btnActionCancel.RegisterCallback<ClickEvent>(OnCancelClicked);

            // add element
            BootomPadding.Add(elementInstance);
            // avoid raycast through bottom bound UI
            Grid.RegisterBottomBound();

            UpdateTileSelection();

            Grid.OnGridTileClicked += OnGridTileClicked;
            Storage.OnChangedHexaSelection += OnChangedHexaSelection;
        }

        public override void ExitState()
        {
            Debug.Log($"[{this.GetType().Name}][SUB] ExitState");

            Grid.OnGridTileClicked -= OnGridTileClicked;
            Storage.OnChangedHexaSelection -= OnChangedHexaSelection;

            ClearTileSelection();
        }

        private void OnGridTileClicked(GameObject tileObject, int index)
        {
            var pIndex = 0;

            HexaTile tile = Storage.HexaGame.HexaTuples[pIndex].board[index];

            if (!tile.IsEmpty())
            {
                return;
            }

            // No selections ..
            if (Network.Client.ExtrinsicManager.PreInblock.Any())
            {
                Debug.Log("Still some transactions pre in block.");
                return;
            }

            if (!Storage.HexaGame.CanChooseAndPlace((byte)pIndex, PlayScreenState.SelectedCardIndex, index))
            {
                Debug.Log($"Bad Chose & Place player {pIndex}, selection index {PlayScreenState.SelectedCardIndex} and grid index {index}");
                return;
            }

            if (PlayScreenState.SelectedGridIndex < 0)
            {
                PlayScreenState.SelectedGridIndex = index;
                Renderer renderer = tileObject.GetComponent<Renderer>();
                renderer.material = new Material(_selectedMat);
                _btnActionTitle.SetEnabled(true);
            }
            else if (PlayScreenState.SelectedGridIndex == index)
            {
                Grid.PlayerGrid.transform.GetChild(PlayScreenState.SelectedGridIndex).GetChild(0).GetComponent<Renderer>().material = _emptyMat;
                PlayScreenState.SelectedGridIndex = -1;
                _btnActionTitle.SetEnabled(false);
            }
            else
            {
                Grid.PlayerGrid.transform.GetChild(PlayScreenState.SelectedGridIndex).GetChild(0).GetComponent<Renderer>().material = _emptyMat;
                PlayScreenState.SelectedGridIndex = index;
                Renderer renderer = tileObject.GetComponent<Renderer>();
                renderer.material = new Material(_selectedMat);
                _btnActionTitle.SetEnabled(true);
            }
        }

        private async void OnActionClicked(ClickEvent evt)
        {
            _btnActionTitle.SetEnabled(false);

            if (!Storage.UpdateHexalem)
            {
                var result = Game.ChooseAndPlace(Storage.MockBlockNumber, (HexaGame)Storage.HexaGame.Clone(), (byte)PlayScreenState.PlayerIndex, PlayScreenState.SelectedCardIndex, PlayScreenState.SelectedGridIndex);

                if (result == null)
                {
                    _btnActionTitle.SetEnabled(true);
                    return;
                }

                Storage.SetTrainGame(result, PlayScreenState.PlayerIndex);
            }
            else if (!Network.Client.ExtrinsicManager.PreInblock.Any())
            {
                var subscriptionId = await Network.Client.PlayAsync(Network.Client.Account, (byte)PlayScreenState.SelectedGridIndex, (byte)PlayScreenState.SelectedCardIndex, 2, CancellationToken.None);
                if (subscriptionId == null)
                {
                    _btnActionTitle.SetEnabled(true);
                    return;
                }

                Debug.Log($"Extrinsic[PlayAsync] submited: {subscriptionId}");
                FlowController.ChangeScreenSubState(ScreenState.PlayScreen, ScreenSubState.PlayWaiting);
            }
        }

        public void ClearTileSelection()
        {
            if (PlayScreenState.SelectedGridIndex > -1)
            {
                Grid.PlayerGrid.transform.GetChild(PlayScreenState.SelectedGridIndex).GetChild(0).GetComponent<Renderer>().material = _emptyMat;
                PlayScreenState.SelectedGridIndex = -1;
            }

            PlayScreenState.SelectedCardIndex = -1;
        }

        private void OnCancelClicked(ClickEvent evt)
        {
            if (PlayScreenState.SelectedGridIndex > -1)
            {
                Grid.PlayerGrid.transform.GetChild(PlayScreenState.SelectedGridIndex).GetChild(0).GetComponent<Renderer>().material = _emptyMat;
                PlayScreenState.SelectedGridIndex = -1;
            }
            PlayScreenState.SelectedCardIndex = -1;

            FlowController.ChangeScreenSubState(ScreenState.PlayScreen, ScreenSubState.PlaySelect);
        }

        private void OnChangedHexaSelection(List<byte> hexaSelection)
        {
            FlowController.ChangeScreenSubState(ScreenState.PlayScreen, ScreenSubState.PlaySelect);
        }

        private void UpdateTileSelection()
        {
            var tileCard = PlayScreenState.TileCardElement.Instantiate();

            var selectTile = GameConfig.TILE_COSTS[Storage.HexaGame.UnboundTileOffers[PlayScreenState.SelectedCardIndex]];

            tileCard.Q<Label>("LblTileName").text = selectTile.TileToBuy.TileType.ToString() + "(Norm)";

            tileCard.Q<Label>("LblRoundPre").text = "(+1";
            tileCard.Q<Label>("LblManaCost").text = "1";

            var velTileImage = tileCard.Q<VisualElement>("VelTileImage");
            switch (selectTile.TileToBuy.TileType)
            {
                case TileType.Home:
                    velTileImage.style.backgroundImage = new StyleBackground(PlayScreenState.TileHome);
                    break;

                case TileType.Grass:
                    velTileImage.style.backgroundImage = new StyleBackground(PlayScreenState.TileGrass);
                    break;

                case TileType.Water:
                    velTileImage.style.backgroundImage = new StyleBackground(PlayScreenState.TileWater);
                    break;

                case TileType.Tree:
                    velTileImage.style.backgroundImage = new StyleBackground(PlayScreenState.TileTrees);
                    break;

                case TileType.Mountain:
                    velTileImage.style.backgroundImage = new StyleBackground(PlayScreenState.TileMountain);
                    break;

                case TileType.Cave:
                    velTileImage.style.backgroundImage = new StyleBackground(PlayScreenState.TileCave);
                    break;

                case TileType.Desert:
                    velTileImage.style.backgroundImage = new StyleBackground(PlayScreenState.TileDesert);
                    break;
            }

            DisplayManaBottle(tileCard, Storage.HexaGame.CurrentPlayer);

            _velTileCardBox.Add(tileCard);

            _lblTileDescription.text = HelperUI.TileDescription(selectTile.TileToBuy.TileType);
        }

        public static void DisplayManaBottle(TemplateContainer tileCard, HexaPlayer player)
        {
            var imgManaEnough = tileCard.Q<VisualElement>("ImgManaEnough");
            var imgManaNotEnough = tileCard.Q<VisualElement>("ImgManaNotEnough");

            if (player[RessourceType.Mana] > 0) // Change with HaveEnoughRessource or smth similar
            {
                imgManaEnough.style.display = DisplayStyle.Flex;
                imgManaNotEnough.style.display = DisplayStyle.None;
            }
            else
            {
                imgManaEnough.style.display = DisplayStyle.None;
                imgManaNotEnough.style.display = DisplayStyle.Flex;
            }
        }
    }
}<|MERGE_RESOLUTION|>--- conflicted
+++ resolved
@@ -16,12 +16,9 @@
         private Material _selectedMat;
 
         private VisualElement _velTileCardBox;
-<<<<<<< HEAD
         private Label _lblTileDescription;
-=======
         private VisualElement _imgManaEnough;
         private VisualElement _imgManaNotEnough;
->>>>>>> f33af8a2
 
         private Button _btnActionTitle;
         private Button _btnActionCancel;
